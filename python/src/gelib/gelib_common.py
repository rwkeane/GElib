--- conflicted
+++ resolved
@@ -8,10 +8,7 @@
 # with this file, You can obtain one at http://mozilla.org/MPL/2.0/.
 
 import torch
-<<<<<<< HEAD
-=======
 import gelib_base as gb
->>>>>>> 97138fc3
 from gelib import *
 
 
