--- conflicted
+++ resolved
@@ -7,11 +7,8 @@
 from gelib.SO3weights import *
 from gelib.SO3weightsArr import *
 from gelib.SO3vec import *
-<<<<<<< HEAD
 from gelib.SO3weights import *
-=======
 from gelib.SO3mvec import *
->>>>>>> cfd6f871
 from gelib.SO3partArr import *
 from gelib.SO3vecArr import *
 from gelib.SO3weightsArr import *
