--- conflicted
+++ resolved
@@ -10,12 +10,8 @@
 from typing import Dict
 import torch
 
-<<<<<<< HEAD
-=======
 import gelib_base as gb
->>>>>>> 97138fc3
 from gelib import *
-import gelib_base as gb
 
 
 # ----------------------------------------------------------------------------------------------------------
