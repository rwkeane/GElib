--- conflicted
+++ resolved
@@ -3,67 +3,6 @@
 from setuptools import setup
 from setuptools import find_packages
 from torch.utils.cpp_extension import CppExtension, BuildExtension, CUDAExtension
-<<<<<<< HEAD
-import time 
-
-#os.environ['CUDA_HOME']='/usr/local/cuda'
-#os.environ["CC"] = "clang"
-
-
-# --- User settings ------------------------------------------------------------------------------------------
-
-compile_with_cuda=False 
-
-copy_warnings=True
-torch_convert_warnings=True 
-
-
-# ------------------------------------------------------------------------------------------------------------
-
-cwd = os.getcwd()
-
-_include_dirs=[cwd+'/../../cnine/include',
-               cwd+'/../../cnine/include/cmaps',
-               cwd+'/../../cnine/objects/scalar',
-               cwd+'/../../cnine/objects/tensor',
-               cwd+'/../../cnine/objects/tensor_views',
-               cwd+'/../../cnine/objects/tensor_array',
-               cwd+'/../../cnine/objects/tensor_array/cell_ops',
-               cwd+'/../include',
-               cwd+'/../combinatorial',
-               cwd+'/../objects/SO3',
-               cwd+'/../objects/SO3/cell_ops',
-               cwd+'/../objects/SO3/functions'
-               ]
-
-_cxx_compile_args=['-std=c++14',
-                  '-Wno-sign-compare',
-                  '-Wno-deprecated-declarations',
-                  '-Wno-unused-variable',
-                  #'-Wno-unused-but-set-variable',
-                  '-Wno-reorder',
-                  '-Wno-reorder-ctor',
-                  '-Wno-overloaded-virtual',
-                  '-D_WITH_ATEN',
-                  '-DCNINE_RANGE_CHECKING',
-                  '-DCNINE_SIZE_CHECKING',
-                  '-DCNINE_DEVICE_CHECKING'
-                  ]
-
-_nvcc_compile_args=['-D_WITH_CUDA',
-                   '-D_WITH_CUBLAS',
-                   '-D_DEF_CGCMEM',
-                   #'-rdc=true'
-                   ]
-
-
-if copy_warnings:
-    _cxx_compile_args.extend([
-        '-DCNINE_COPY_WARNINGS',
-        '-DCNINE_ASSIGN_WARNINGS',
-        '-DCNINE_MOVE_WARNINGS',
-        '-DCNINE_MOVEASSIGN_WARNINGS'
-=======
 import time
 from os.path import splitext
 from os.path import basename
@@ -139,7 +78,6 @@
             '-DCNINE_ASSIGN_WARNINGS',
             '-DCNINE_MOVE_WARNINGS',
             '-DCNINE_MOVEASSIGN_WARNINGS'
->>>>>>> a8f2fc4f
         ])
 
     if torch_convert_warnings:
