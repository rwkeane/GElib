--- conflicted
+++ resolved
@@ -642,11 +642,6 @@
     }
 
 
-<<<<<<< HEAD
-    // ---- CG-products ---------------------------------------------------------------------------------------
-
-
-=======
   public: // ---- FFT ---------------------------------------------------------------------------------------
 
 
@@ -667,7 +662,6 @@
 	  SO3part_addFFT_Fn()(x.view3(),R.view4());
 	});
     }
->>>>>>> a8f2fc4f
 
 
   public: // ---- I/O ---------------------------------------------------------------------------------------
@@ -695,21 +689,19 @@
   };
 
 
-<<<<<<< HEAD
   // ---- Post-class functions -------------------------------------------------------------------------------
 
 
-  inline std::vector<SO3type> get_types(const std::vector<const SO3vecB*>& v){
-    vector<SO3type> R;
-    for(auto p:v)
-      R.push_back(p->get_type());
-    return R;
-  }
+  //inline std::vector<SO3type> get_types(const std::vector<const SO3vecB*>& v){
+  //vector<SO3type> R;
+  //for(auto p:v)
+  //  R.push_back(p->get_type());
+  //return R;
+  //}
 
 
   
 
-=======
   // ---- Stand-alone functions ------------------------------------------------------------------------------
 
 
@@ -724,7 +716,6 @@
     R.add_FFT(f);
     return R;
   }
->>>>>>> a8f2fc4f
 
 }
 
